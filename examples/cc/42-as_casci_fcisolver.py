#!/usr/bin/env python

'''
Using the CCSD method as the active space solver to compute an approximate
CASCI energy.

A wrapper is required to adapt the CCSD solver to CASCI fcisolver interface.
Inside the wrapper function, the CCSD code is the same as the example
40-ccsd_with_given_hamiltonian.py
'''

import numpy
from pyscf import gto, scf, cc, ao2mo, mcscf

class AsFCISolver(object):
    def __init__(self):
        self.mycc = None

    def kernel(self, h1, h2, norb, nelec, ci0=None, ecore=0, **kwargs):
        fakemol = gto.M(verbose=0)
        nelec = numpy.sum(nelec)
        fakemol.nelectron = nelec
        fake_hf = scf.RHF(fakemol)
        fake_hf._eri = ao2mo.restore(8, h2, norb)
        fake_hf.get_hcore = lambda *args: h1
        fake_hf.get_ovlp = lambda *args: numpy.eye(norb)
        fake_hf.kernel()
        self.mycc = cc.CCSD(fake_hf)
        self.eris = self.mycc.ao2mo()
        e_corr, t1, t2 = self.mycc.kernel(eris=self.eris)
        l1, l2 = self.mycc.solve_lambda(t1, t2, eris=self.eris)
        e = fake_hf.e_tot + e_corr
<<<<<<< HEAD
        return e+ecore, CCSDAmplitudesAsCIWfn(t1, t2, l1, l2)

    def make_rdm1(self, fake_ci, norb, nelec):
        mo = self.mycc.mo_coeff
        t1 = fake_ci.t1
        t2 = fake_ci.t2
        l1 = fake_ci.l1
        l2 = fake_ci.l2
=======
        return e+ecore, FakeCIVector([t1, t2, l1, l2])

    def make_rdm1(self, fake_ci, norb, nelec):
        mo = self.mycc.mo_coeff
        t1, t2, l1, l2 = fake_ci.cc_amplitues
>>>>>>> a846959f
        dm1 = reduce(numpy.dot, (mo, self.mycc.make_rdm1(t1, t2, l1, l2), mo.T))
        return dm1

    def make_rdm12(self, fake_ci, norb, nelec):
        mo = self.mycc.mo_coeff
        nmo = mo.shape[1]
        t1 = fake_ci.t1
        t2 = fake_ci.t2
        l1 = fake_ci.l1
        l2 = fake_ci.l2
        dm2 = self.mycc.make_rdm2(t1, t2, l1, l2)
        dm2 = numpy.dot(mo, dm2.reshape(nmo,-1))
        dm2 = numpy.dot(dm2.reshape(-1,nmo), mo.T)
        dm2 = dm2.reshape([nmo]*4).transpose(2,3,0,1)
        dm2 = numpy.dot(mo, dm2.reshape(nmo,-1))
        dm2 = numpy.dot(dm2.reshape(-1,nmo), mo.T)
        dm2 = dm2.reshape([nmo]*4)
        return self.make_rdm1(fake_ci, norb, nelec), dm2

    def spin_square(self, fake_ci, norb, nelec):
        return 0, 1

<<<<<<< HEAD
class CCSDAmplitudesAsCIWfn:
    def __init__(self, t1, t2, l1, l2):
        self.t1 = t1
        self.t2 = t2
        self.l1 = l1
        self.l2 = l2
=======
class FakeCIVector:
    def __init__(self, cc_amplitues):
        self.cc_amplitues = cc_amplitues
>>>>>>> a846959f

mol = gto.M(atom = 'H 0 0 0; F 0 0 1.2',
            basis = 'ccpvdz',
            verbose = 4)
mf = scf.RHF(mol).run()
norb = mf.mo_coeff.shape[1]
nelec = mol.nelectron
mc = mcscf.CASCI(mf, norb, nelec)
mc.fcisolver = AsFCISolver()
mc.kernel()
<|MERGE_RESOLUTION|>--- conflicted
+++ resolved
@@ -30,22 +30,11 @@
         e_corr, t1, t2 = self.mycc.kernel(eris=self.eris)
         l1, l2 = self.mycc.solve_lambda(t1, t2, eris=self.eris)
         e = fake_hf.e_tot + e_corr
-<<<<<<< HEAD
-        return e+ecore, CCSDAmplitudesAsCIWfn(t1, t2, l1, l2)
-
-    def make_rdm1(self, fake_ci, norb, nelec):
-        mo = self.mycc.mo_coeff
-        t1 = fake_ci.t1
-        t2 = fake_ci.t2
-        l1 = fake_ci.l1
-        l2 = fake_ci.l2
-=======
-        return e+ecore, FakeCIVector([t1, t2, l1, l2])
+        return e+ecore, CCSDAmplitudesAsCIWfn([t1, t2, l1, l2])
 
     def make_rdm1(self, fake_ci, norb, nelec):
         mo = self.mycc.mo_coeff
         t1, t2, l1, l2 = fake_ci.cc_amplitues
->>>>>>> a846959f
         dm1 = reduce(numpy.dot, (mo, self.mycc.make_rdm1(t1, t2, l1, l2), mo.T))
         return dm1
 
@@ -68,18 +57,9 @@
     def spin_square(self, fake_ci, norb, nelec):
         return 0, 1
 
-<<<<<<< HEAD
 class CCSDAmplitudesAsCIWfn:
-    def __init__(self, t1, t2, l1, l2):
-        self.t1 = t1
-        self.t2 = t2
-        self.l1 = l1
-        self.l2 = l2
-=======
-class FakeCIVector:
     def __init__(self, cc_amplitues):
         self.cc_amplitues = cc_amplitues
->>>>>>> a846959f
 
 mol = gto.M(atom = 'H 0 0 0; F 0 0 1.2',
             basis = 'ccpvdz',
