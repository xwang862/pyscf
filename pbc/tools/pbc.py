import sys
from multiprocessing import sharedctypes, Process
import threading
import numpy as np
import scipy.linalg
from pyscf import lib

#import pyfftw

def fft(f, gs):
    '''Perform the 3D FFT from real (R) to reciprocal (G) space.

    Re: MH (3.25), we assume Ns := ngs = 2*gs+1

    After FFT, (u, v, w) -> (j, k, l).
    (jkl) is in the index order of Gv.

    FFT normalization factor is 1., as in MH and in `numpy.fft`.

    Args:
        f : (nx*ny*nz,) ndarray
            The function to be FFT'd, flattened to a 1D array corresponding
            to the index order of :func:`cartesian_prod`.
        gs : (3,) ndarray of ints
            The number of *positive* G-vectors along each direction.

    Returns:
        (nx*ny*nz,) ndarray
            The FFT 1D array in same index order as Gv (natural order of
            numpy.fft).

    '''
    ngs = 2*np.asarray(gs)+1
    f3d = np.reshape(f, ngs)
    g3d = np.fft.fftn(f3d)
    #pyfftw.interfaces.cache.enable()
    #g3d = pyfftw.interfaces.numpy_fft.fftn(f3d)
    return np.ravel(g3d)

def ifft(g, gs):
    '''Perform the 3D inverse FFT from reciprocal (G) space to real (R) space.

    Inverse FFT normalization factor is 1./N, same as in `numpy.fft` but
    **different** from MH (they use 1.).

    Args:
        g : (nx*ny*nz,) ndarray
            The function to be inverse FFT'd, flattened to a 1D array
            corresponding to the index order of `span3`.
        gs : (3,) ndarray of ints
            The number of *positive* G-vectors along each direction.

    Returns:
        (nx*ny*nz,) ndarray
            The inverse FFT 1D array in same index order as Gv (natural order
            of numpy.fft).

    '''
    ngs = 2*np.asarray(gs)+1
    g3d = np.reshape(g, ngs)
    f3d = np.fft.ifftn(g3d)
    #pyfftw.interfaces.cache.enable()
    #f3d = pyfftw.interfaces.numpy_fft.ifftn(g3d)
    return np.ravel(f3d)


def fftk(f, gs, expmikr):
    '''Perform the 3D FFT of a real-space function which is (periodic*e^{ikr}).

    fk(k+G) = \sum_r fk(r) e^{-i(k+G)r} = \sum_r [f(k)e^{-ikr}] e^{-iGr}
    '''
    return fft(f*expmikr, gs)


def ifftk(g, gs, expikr):
    '''Perform the 3D inverse FFT of f(k+G) into a function which is (periodic*e^{ikr}).

    fk(r) = (1/Ng) \sum_G fk(k+G) e^{i(k+G)r} = (1/Ng) \sum_G [fk(k+G)e^{iGr}] e^{ikr}
    '''
    return ifft(g, gs) * expikr

def _map(fn, ngs, nv):
    buf_ctypes = sharedctypes.RawArray('d', ngs*nv*2)  # *2 for complex number
    out = np.ndarray((nv,ngs), dtype=np.complex128, buffer=buf_ctypes)
    def f(i0, i1):
        for i in range(i0,i1):
            out[i] = fn(i)
    nproc = lib.num_threads()
    if nproc > 1:
        seg = (nv+nproc-1) // nproc
        ps = [Process(target=f, args=(i0,i1)) for i0,i1 in lib.prange(0, nv, seg)]
        [p.start() for p in ps]
        [p.join() for p in ps]
    else:
        f(0, nv)
    return out.T

def map_fft(vs, gs):
    return _map(lambda i: fft(vs[:,i], gs), *(vs.shape))

def map_ifft(vs, gs):
    return _map(lambda i: ifft(vs[:,i], gs), *(vs.shape))

def map_fftk(vs, gs, expmikr):
    #expmikr = np.exp(-1j*np.dot(rk,k))
    return _map(lambda i: fft(vs[:,i]*expmikr, gs), *(vs.shape))

def map_ifftk(vs, gs, expmikr):
    #expmikr = np.exp(1j*np.dot(rk,k))
    return _map(lambda i: ifft(vs[:,i], gs)*expmikr, *(vs.shape))


def get_coulG(cell, k=np.zeros(3), exx=False, mf=None, gs=None, Gv=None):
    '''Calculate the Coulomb kernel for all G-vectors, handling G=0 and exchange.

    Args:
        k : (3,) ndarray
            k-point
        exx : bool
            Whether this is an exchange matrix element.
        mf : instance of :class:`SCF`

    Returns:
        coulG : (ngs,) ndarray
            The Coulomb kernel.

    '''
    if gs is None:
        gs = cell.gs
    if Gv is None:
        Gv = cell.get_Gv(gs)

    kG = k + Gv
    # Here we 'wrap around' the high frequency k+G vectors into their lower
    # frequency counterparts.  Important if you want the gamma point and k-point
    # answers to agree
    box_edge = np.linalg.solve(cell._h.T, 2.*np.pi*np.diag(np.asarray(gs)+0.5)).T
    reduced_coords = np.linalg.solve(box_edge.T, kG.T).T
    equal2boundary = np.where( abs(abs(reduced_coords) - 1.) < 1e-14 )[0]
    factor = np.trunc(reduced_coords)
    kG -= 2.*np.dot(np.sign(factor), box_edge)
    #kG[equal2boundary] = [0.0, 0.0, 0.0]
    # coulG[equal2boundary] is zero'd at end.
    # Done wrapping.

    absG2 = np.einsum('gi,gi->g', kG, kG)

    if mf is not None and hasattr(mf, 'kpts'):
        kpts = mf.kpts
    else:
        kpts = k.reshape(1,3)
    Nk = len(kpts)

    if not exx or mf.exxdiv is None:
        with np.errstate(divide='ignore'):
            coulG = 4*np.pi/absG2
        if np.linalg.norm(k) < 1e-8:
            coulG[0] = 0.
    elif mf.exxdiv == 'vcut_sph':  # PRB 77 193110
        Rc = (3*Nk*cell.vol/(4*np.pi))**(1./3)
        with np.errstate(divide='ignore',invalid='ignore'):
            coulG = 4*np.pi/absG2*(1.0 - np.cos(np.sqrt(absG2)*Rc))
        if np.linalg.norm(k) < 1e-8:
            coulG[0] = 4*np.pi*0.5*Rc**2
    elif mf.exxdiv == 'ewald':
        with np.errstate(divide='ignore'):
            coulG = 4*np.pi/absG2
        if np.linalg.norm(k) < 1e-8:
            coulG[0] = Nk*cell.vol*madelung(cell, kpts)
    elif mf.exxdiv == 'vcut_ws':
        if not hasattr(mf, '_ws_exx'):
            mf._ws_exx = precompute_exx(cell, kpts)
        exx_alpha = mf._ws_exx['alpha']
        exx_kcell = mf._ws_exx['kcell']
        exx_q = mf._ws_exx['q']
        exx_vq = mf._ws_exx['vq']

        with np.errstate(divide='ignore',invalid='ignore'):
            coulG = 4*np.pi/absG2*(1.0 - np.exp(-absG2/(4*exx_alpha**2)))
        if np.linalg.norm(k) < 1e-8:
            coulG[0] = np.pi / exx_alpha**2
        # Index k+Gv into the precomputed vq and add on
        gxyz = np.round(np.dot(kG, exx_kcell.h)/(2*np.pi)).astype(int)
        ngs = 2*np.asarray(exx_kcell.gs)+1
        gxyz = (gxyz + ngs)%(ngs)
        qidx = (gxyz[:,0]*ngs[1] + gxyz[:,1])*ngs[2] + gxyz[:,2]
        #qidx = [np.linalg.norm(exx_q-kGi,axis=1).argmin() for kGi in kG]
        maxqv = abs(exx_q).max(axis=0)
        is_lt_maxqv = (abs(kG) <= maxqv).all(axis=1)
        coulG[is_lt_maxqv] += exx_vq[qidx[is_lt_maxqv]]

    #coulG[ coulG == np.inf ] = 0.0
    coulG[equal2boundary] = 0.0

    return coulG

def precompute_exx(cell, kpts):
    from pyscf.pbc import gto as pbcgto
    from pyscf.pbc.dft import gen_grid
    log = lib.logger.Logger(cell.stdout, cell.verbose)
    log.debug("# Precomputing Wigner-Seitz EXX kernel")
    Nk = get_monkhorst_pack_size(cell, kpts)
    log.debug("# Nk = %s", Nk)

    kcell = pbcgto.Cell()
    kcell.atom = 'H 0. 0. 0.'
    kcell.spin = 1
    kcell.unit = 'B'
    kcell.verbose = 0
    kcell.h = kcell._h = cell._h * Nk
    Lc = 1.0/lib.norm(np.linalg.inv(kcell.h.T), axis=0)
    log.debug("# Lc = %s", Lc)
    Rin = Lc.min() / 2.0
    log.debug("# Rin = %s", Rin)
    # ASE:
    alpha = 5./Rin # sqrt(-ln eps) / Rc, eps ~ 10^{-11}
    log.info("WS alpha = %s", alpha)
    kcell.gs = np.array([2*int(L*alpha*3.0) for L in Lc])  # ~ [60,60,60]
    # QE:
    #alpha = 3./Rin * np.sqrt(0.5)
    #kcell.gs = (4*alpha*np.linalg.norm(kcell.h,axis=0)).astype(int)
    log.debug("# kcell.gs FFT = %s", kcell.gs)
    kcell.build(False,False)
    rs = gen_grid.gen_uniform_grids(kcell)
    kngs = len(rs)
    log.debug("# kcell kngs = %d", kngs)
    corners = np.dot(np.indices((2,2,2)).reshape((3,8)).T, kcell.h.T)
    #vR = np.empty(kngs)
    #for i, rv in enumerate(rs):
    #    # Minimum image convention to corners of kcell parallelepiped
    #    r = lib.norm(rv-corners, axis=1).min()
    #    if np.isclose(r, 0.):
    #        vR[i] = 2*alpha / np.sqrt(np.pi)
    #    else:
    #        vR[i] = scipy.special.erf(alpha*r) / r
    r = np.min([lib.norm(rs-c, axis=1) for c in corners], axis=0)
    vR = scipy.special.erf(alpha*r) / (r+1e-200)
    vR[r<1e-9] = 2*alpha / np.sqrt(np.pi)
    vG = (kcell.vol/kngs) * fft(vR, kcell.gs)
    ws_exx = {'alpha': alpha,
              'kcell': kcell,
              'q'    : kcell.Gv,
              'vq'   : vG}
    log.debug("# Finished precomputing")
    return ws_exx


def madelung(cell, kpts):
    from pyscf.pbc import gto as pbcgto
    from pyscf.pbc.scf.hf import ewald

    Nk = get_monkhorst_pack_size(cell, kpts)
    ecell = pbcgto.Cell()
    ecell.atom = 'H 0. 0. 0.'
    ecell.spin = 1
    ecell.gs = cell.gs
    ecell.precision = 1e-16
    ecell.unit = 'B'
    ecell.h = cell._h * Nk
    ecell.build(False,False)
    return -2*ewald(ecell, ecell.ew_eta, ecell.ew_cut)


def get_monkhorst_pack_size(cell, kpts):
<<<<<<< HEAD
    skpts = cell.get_scaled_kpts(kpts)
    Nk = np.array([len(np.unique(ki.round(decimals=6))) for ki in skpts.T])
=======
    skpts = cell.get_scaled_kpts(kpts).round(9)
    Nk = np.array([len(np.unique(ki)) for ki in skpts.T])
>>>>>>> edb9c292
    return Nk


def get_lattice_Ls(cell, nimgs=None):
    '''Get the (Cartesian, unitful) lattice translation vectors for nearby images.'''
    if nimgs is None:
        nimgs = cell.nimgs
    Ts = lib.cartesian_prod((np.arange(-nimgs[0],nimgs[0]+1),
                             np.arange(-nimgs[1],nimgs[1]+1),
                             np.arange(-nimgs[2],nimgs[2]+1)))
    #Ts = Ts[np.einsum('ix,ix->i',Ts,Ts) <= 1./3*np.dot(nimgs,nimgs)]
    Ts = Ts[np.einsum('ix,ix->i',Ts,Ts) <= max(nimgs)*max(nimgs)]
    Ls = np.dot(Ts, cell._h.astype(np.double).T)
    return Ls


def super_cell(cell, ncopy):
    '''Create an ncopy[0] x ncopy[1] x ncopy[2] supercell of the input cell
    Note this function differs from :fun:`cell_plus_imgs` that cell_plus_imgs
    creates images in both +/- direction.

    Args:
        cell : instance of :class:`Cell`
        ncopy : (3,) array

    Returns:
        supcell : instance of :class:`Cell`
    '''
    supcell = cell.copy()
    supcell.atom = []
    for Lx in range(ncopy[0]):
        for Ly in range(ncopy[1]):
            for Lz in range(ncopy[2]):
                # Using cell._atom guarantees coord is in Bohr
                for atom, coord in cell._atom:
                    L = np.dot(cell._h, [Lx, Ly, Lz])
                    supcell.atom.append([atom, coord + L])
    supcell.unit = 'B'
    supcell.h = np.dot(cell._h, np.diag(ncopy))
    supcell.gs = np.array([ncopy[0]*cell.gs[0] + (ncopy[0]-1)//2,
                           ncopy[1]*cell.gs[1] + (ncopy[1]-1)//2,
                           ncopy[2]*cell.gs[2] + (ncopy[2]-1)//2])
    supcell.build(False, False, verbose=0)
    supcell.verbose = cell.verbose
    return supcell


def cell_plus_imgs(cell, nimgs):
    '''Create a supercell via nimgs[i] in each +/- direction, as in get_lattice_Ls().
    Note this function differs from :fun:`super_cell` that super_cell only
    stacks the images in + direction.

    Args:
        cell : instance of :class:`Cell`
        nimgs : (3,) array

    Returns:
        supcell : instance of :class:`Cell`
    '''
    Ls = get_lattice_Ls(cell, nimgs)
    supcell = cell.copy()
    supcell.atom = []
    for L in Ls:
        atom1 = []
        for ia in range(cell.natm):
            atom1.append([cell._atom[ia][0], cell._atom[ia][1]+L])
        supcell.atom.extend(atom1)
    supcell.unit = 'B'
    supcell.h = np.dot(cell._h, np.diag(nimgs))
    supcell.build(False, False, verbose=0)
    supcell.verbose = cell.verbose
    return supcell


def get_kconserv(cell, kpts):
    '''Get the momentum conservation array for a set of k-points.

    Given k-point indices (k, l, m) the array kconserv[k,l,m] returns
    the index n that satifies momentum conservation,

       k(k) - k(l) = - k(m) + k(n)

    This is used for symmetry e.g. integrals of the form
        [\phi*[k](1) \phi[l](1) | \phi*[m](2) \phi[n](2)]
    are zero unless n satisfies the above.
    '''
    nkpts = kpts.shape[0]
    KLMN = np.zeros([nkpts,nkpts,nkpts], np.int)
    kvecs = 2*np.pi*scipy.linalg.inv(cell._h)

    for K, kvK in enumerate(kpts):
        for L, kvL in enumerate(kpts):
            for M, kvM in enumerate(kpts):
                # Here we find where kvN = kvM + kvL - kvK (mod K)
                temp = range(-1,2)
                xyz = lib.cartesian_prod((temp,temp,temp))
                found = 0
                kvMLK = kvK - kvL + kvM
                kvN = kvMLK
                for ishift in xrange(len(xyz)):
                    kvN = kvMLK + np.dot(xyz[ishift],kvecs)
                    finder = np.where(np.logical_and(kpts < kvN + 1.e-12,
                                                     kpts > kvN - 1.e-12).sum(axis=1)==3)
                    # The k-point should be the same in all 3 indices as kvN
                    if len(finder[0]) > 0:
                        KLMN[K, L, M] = finder[0][0]
                        found = 1
                        break

                if found == 0:
                    print "** ERROR: Problem in get_kconserv. Quitting."
                    print kvMLK
                    sys.exit()
    return KLMN


def cutoff_to_gs(h, cutoff):
    '''
    Convert KE cutoff to #grid points (gs variable)

        uses KE = k^2 / 2, where k_max ~ \pi / grid_spacing

    Args:
        h : (3,3) ndarray
            The unit cell lattice vectors, a "three-column" array [a1|a2|a3], in Bohr
        cutoff : float
            KE energy cutoff in a.u.

    Returns:
        gs : (3,) array
    '''
    grid_spacing = np.pi / np.sqrt(2 * cutoff)

    #print grid_spacing
    #print h

    h0 = np.linalg.norm(h[:,0])
    h1 = np.linalg.norm(h[:,1])
    h2 = np.linalg.norm(h[:,2])

    #print h0, h1, h2
    # number of grid points is 2gs+1 (~ 2 gs) along each direction
    gs = np.ceil([h0 / (2*grid_spacing),
                  h1 / (2*grid_spacing),
                  h2 / (2*grid_spacing)])
    return gs.astype(int)
<|MERGE_RESOLUTION|>--- conflicted
+++ resolved
@@ -262,13 +262,8 @@
 
 
 def get_monkhorst_pack_size(cell, kpts):
-<<<<<<< HEAD
-    skpts = cell.get_scaled_kpts(kpts)
-    Nk = np.array([len(np.unique(ki.round(decimals=6))) for ki in skpts.T])
-=======
-    skpts = cell.get_scaled_kpts(kpts).round(9)
+    skpts = cell.get_scaled_kpts(kpts).round(decimals=6)
     Nk = np.array([len(np.unique(ki)) for ki in skpts.T])
->>>>>>> edb9c292
     return Nk
 
 
