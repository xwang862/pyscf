#!/usr/bin/env python
#
# Author: Qiming Sun <osirpt.sun@gmail.com>
#

'''
Gaussian and planewaves mixed density fitting
Ref:
'''

import time
import numpy
import h5py
import scipy.linalg
from pyscf import lib
from pyscf.lib import logger
from pyscf.df.outcore import _guess_shell_ranges
from pyscf.pbc.df import outcore
from pyscf.pbc.df import ft_ao
from pyscf.pbc.df import df
from pyscf.pbc.df.df import make_modrho_basis, fuse_auxcell, unique
from pyscf.pbc.df.df_jk import zdotNN, zdotCN, zdotNC, is_zero, gamma_point
from pyscf.pbc.df import mdf_jk
from pyscf.pbc.df import mdf_ao2mo
<<<<<<< HEAD
from pyscf.pbc.df.df import estimate_eta, make_modrho_basis, fuse_auxcell, \
        unique, _load3c
from pyscf.pbc.df.df_jk import zdotNN, zdotCN, zdotNC, is_zero, gamma_point


LINEAR_DEP_THR = 1e-9

class MDF(df.DF):
    '''Gaussian and planewaves mixed density fitting
    '''
    def __init__(self, cell, kpts=numpy.zeros((1,3))):
        self.metric = None  # 'T', 'S', 'J' for split fitting
        # approximate short range fitting level
        # 0: no approximation;  1: (FIXME) gamma point for k-points;
        # 2: non-pbc approximation;  3: atomic approximation
        self.approx_sr_level = 0
        self.charge_constraint = False  # To adpat to pyscf.df.mdf module
        df.DF.__init__(self, cell, kpts)

    def dump_flags(self):
        df.DF.dump_flags(self)
        logger.info(self, 'metric = %s', self.metric)
        logger.info(self, 'approx_sr_level = %s', self.approx_sr_level)

    def build(self, j_only=False, with_j3c=True):
        log = logger.Logger(self.stdout, self.verbose)
        t1 = (time.clock(), time.time())
        self.dump_flags()

        self.auxcell = make_modrho_basis(self.cell, self.auxbasis, self.eta)

        self._j_only = j_only
        if j_only:
            kptij_lst = numpy.hstack((self.kpts,self.kpts)).reshape(-1,2,3)
        else:
            kptij_lst = [(ki, self.kpts[j])
                         for i, ki in enumerate(self.kpts) for j in range(i+1)]
            kptij_lst = numpy.asarray(kptij_lst)

        if not isinstance(self._cderi, str):
            if isinstance(self._cderi_file, str):
                self._cderi = self._cderi_file
            else:
                self._cderi = self._cderi_file.name

        if with_j3c:
            if self.metric is not None:
                if self.approx_sr_level == 0:
                    build_Lpq_pbc(self, self.auxcell, kptij_lst)
                elif self.approx_sr_level == 1:
                    build_Lpq_pbc(self, self.auxcell, numpy.zeros((1,2,3)))
                elif self.approx_sr_level == 2:
                    build_Lpq_nonpbc(self, self.auxcell)
                elif self.approx_sr_level == 3:
                    build_Lpq_1c_approx(self, self.auxcell)
                t1 = log.timer_debug1('Lpq', *t1)

            _make_j3c(self, self.cell, self.auxcell, kptij_lst)
            t1 = log.timer_debug1('j3c', *t1)
        return self

    def load_Lpq(self, kpti_kptj=numpy.zeros((2,3))):
        with h5py.File(self._cderi, 'r') as f:
            if self.approx_sr_level == 0:
                return _load3c(self._cderi, 'Lpq', kpti_kptj)
            else:
                kpti, kptj = kpti_kptj
                if is_zero(kpti-kptj):
                    return pyscf.df.addons.load(self._cderi, 'Lpq/0')
                else:
                    # See _fake_Lpq_kpts
                    return pyscf.df.addons.load(self._cderi, 'Lpq/1')

    def load_j3c(self, kpti_kptj=numpy.zeros((2,3))):
        return _load3c(self._cderi, 'j3c', kpti_kptj)

    def sr_loop(self, kpti_kptj=numpy.zeros((2,3)), max_memory=2000,
                compact=True, blksize=None):
        '''Short range part'''
        kpti, kptj = kpti_kptj
        unpack = is_zero(kpti-kptj) and not compact
        is_real = is_zero(kpti_kptj)
        nao = self.cell.nao_nr()
        if blksize is None:
            if is_real:
                if unpack:
                    blksize = max_memory*1e6/8/(nao*(nao+1)//2+nao**2*2)
                else:
                    blksize = max_memory*1e6/8/(nao*(nao+1)*2)
            else:
                blksize = max_memory*1e6/16/(nao**2*3)
            blksize = max(16, min(int(blksize), self.blockdim))
            logger.debug2(self, 'max_memory %d MB, blksize %d', max_memory, blksize)

        if unpack:
            buf = numpy.empty((blksize,nao*(nao+1)//2))
        def load(Lpq, b0, b1, bufR, bufI):
            Lpq = numpy.asarray(Lpq[b0:b1])
            if is_real:
                if unpack:
                    LpqR = lib.unpack_tril(Lpq, out=bufR).reshape(-1,nao**2)
                else:
                    LpqR = Lpq
                LpqI = numpy.zeros_like(LpqR)
            else:
                shape = Lpq.shape
                if unpack:
                    tmp = numpy.ndarray(shape, buffer=buf)
                    tmp[:] = Lpq.real
                    LpqR = lib.unpack_tril(tmp, out=bufR).reshape(-1,nao**2)
                    tmp[:] = Lpq.imag
                    LpqI = lib.unpack_tril(tmp, lib.ANTIHERMI, out=bufI).reshape(-1,nao**2)
                else:
                    LpqR = numpy.ndarray(shape, buffer=bufR)
                    LpqR[:] = Lpq.real
                    LpqI = numpy.ndarray(shape, buffer=bufI)
                    LpqI[:] = Lpq.imag
            return LpqR, LpqI

        LpqR = LpqI = j3cR = j3cI = None
        with self.load_Lpq(kpti_kptj) as Lpq:
            naux = Lpq.shape[0]
            with self.load_j3c(kpti_kptj) as j3c:
                for b0, b1 in lib.prange(0, naux, blksize):
                    LpqR, LpqI = load(Lpq, b0, b1, LpqR, LpqI)
                    j3cR, j3cI = load(j3c, b0, b1, j3cR, j3cI)
                    yield LpqR, LpqI, j3cR, j3cI

    def get_jk(self, dm, hermi=1, kpts=None, kpt_band=None,
               with_j=True, with_k=True, exxdiv='ewald'):
        if kpts is None:
            if numpy.all(self.kpts == 0):
                # Gamma-point calculation by default
                kpts = numpy.zeros(3)
            else:
                kpts = self.kpts
        kpts = numpy.asarray(kpts)
=======
>>>>>>> 7dcd8e38


LINEAR_DEP_THR = 1e-9

# kpti == kptj: s2 symmetry
# kpti == kptj == 0 (gamma point): real
def _make_j3c(mydf, cell, auxcell, kptij_lst):
    t1 = (time.clock(), time.time())
    log = logger.Logger(mydf.stdout, mydf.verbose)
    max_memory = max(2000, mydf.max_memory-lib.current_memory()[0])
    fused_cell, fuse = fuse_auxcell(mydf, mydf.auxcell)
<<<<<<< HEAD
    if mydf.metric is None or mydf.metric.upper() != 'J':
        outcore.aux_e2(cell, fused_cell, mydf._cderi, 'cint3c2e_sph',
                       kptij_lst=kptij_lst, dataname='j3c', max_memory=max_memory)
=======
    outcore.aux_e2(cell, fused_cell, mydf._cderi, 'cint3c2e_sph',
                   kptij_lst=kptij_lst, dataname='j3c', max_memory=max_memory)
>>>>>>> 7dcd8e38
    t1 = log.timer_debug1('3c2e', *t1)

    nao = cell.nao_nr()
    naux = auxcell.nao_nr()
    gs = mydf.gs
    Gv, Gvbase, kws = cell.get_Gv_weights(gs)
    b = cell.reciprocal_vectors()
    gxyz = lib.cartesian_prod([numpy.arange(len(x)) for x in Gvbase])
    ngs = gxyz.shape[0]

    kptis = kptij_lst[:,0]
    kptjs = kptij_lst[:,1]
    kpt_ji = kptjs - kptis
    uniq_kpts, uniq_index, uniq_inverse = unique(kpt_ji)
    # j2c ~ (-kpt_ji | kpt_ji)
    j2c = fused_cell.pbc_intor('cint2c2e_sph', hermi=1, kpts=uniq_kpts)
    kLRs = []
    kLIs = []
    for k, kpt in enumerate(uniq_kpts):
        aoaux = ft_ao.ft_ao(fused_cell, Gv, None, b, gxyz, Gvbase, kpt).T
        aoaux = fuse(aoaux)
        coulG = numpy.sqrt(mydf.weighted_coulG(kpt, False, gs))
        kLR = (aoaux.real * coulG).T
        kLI = (aoaux.imag * coulG).T
        if not kLR.flags.c_contiguous: kLR = lib.transpose(kLR.T)
        if not kLI.flags.c_contiguous: kLI = lib.transpose(kLI.T)

        j2c[k] = fuse(fuse(j2c[k]).T).T.copy()
        if is_zero(kpt):  # kpti == kptj
            j2c[k] -= lib.dot(kLR.T, kLR)
            j2c[k] -= lib.dot(kLI.T, kLI)
        else:
             # aoaux ~ kpt_ij, aoaux.conj() ~ kpt_kl
            j2cR, j2cI = zdotCN(kLR.T, kLI.T, kLR, kLI)
            j2c[k] -= j2cR + j2cI * 1j

<<<<<<< HEAD
        if mydf.metric is None:  # single Coulomb-metric
            try:
                j2c[k] = ('CD', scipy.linalg.cholesky(j2c[k], lower=True))
            except scipy.linalg.LinAlgError:
                w, v = scipy.linalg.eigh(j2c[k])
                log.debug2('metric linear dependency for kpt %s', k)
                log.debug2('cond = %.4g, drop %d bfns',
                           w[0]/w[-1], numpy.count_nonzero(w<LINEAR_DEP_THR))
                v = v[:,w>LINEAR_DEP_THR].T.conj()
                v /= numpy.sqrt(w[w>LINEAR_DEP_THR]).reshape(-1,1)
                j2c[k] = ('eig', v)
=======
        try:
            j2c[k] = ('CD', scipy.linalg.cholesky(j2c[k], lower=True))
        except scipy.linalg.LinAlgError:
            w, v = scipy.linalg.eigh(j2c[k])
            log.debug2('metric linear dependency for kpt %s', k)
            log.debug2('cond = %.4g, drop %d bfns',
                       w[0]/w[-1], numpy.count_nonzero(w<LINEAR_DEP_THR))
            v = v[:,w>LINEAR_DEP_THR].T.conj()
            v /= numpy.sqrt(w[w>LINEAR_DEP_THR]).reshape(-1,1)
            j2c[k] = ('eig', v)
>>>>>>> 7dcd8e38

        kLR *= coulG.reshape(-1,1)
        kLI *= coulG.reshape(-1,1)
        kLRs.append(kLR)
        kLIs.append(kLI)
        aoaux = kLR = kLI = j2cR = j2cI = coulG = None

    feri = h5py.File(mydf._cderi)
    log.debug2('memory = %s', lib.current_memory()[0])

<<<<<<< HEAD
    # Expand approx Lpq for aosym='s1'.  The approx Lpq are all in aosym='s2' mode
    if mydf.metric is not None and mydf.approx_sr_level > 0 and len(kptij_lst) > 1:
        Lpq_fake = _fake_Lpq_kpts(mydf, feri, naux, nao)

    def save(label, dat, col0, col1):
        nrow = dat.shape[0]
        feri[label][:nrow,col0:col1] = dat

=======
>>>>>>> 7dcd8e38
    def make_kpt(uniq_kptji_id):  # kpt = kptj - kpti
        kpt = uniq_kpts[uniq_kptji_id]
        log.debug1('kpt = %s', kpt)
        adapted_ji_idx = numpy.where(uniq_inverse == uniq_kptji_id)[0]
        adapted_kptjs = kptjs[adapted_ji_idx]
        nkptj = len(adapted_kptjs)
        log.debug1('adapted_ji_idx = %s', adapted_ji_idx)
        kLR = kLRs[uniq_kptji_id]
        kLI = kLIs[uniq_kptji_id]

        if is_zero(kpt):  # kpti == kptj
            aosym = 's2'
            nao_pair = nao*(nao+1)//2

            vbar = fuse(mydf.auxbar(fused_cell))
            ovlp = cell.pbc_intor('cint1e_ovlp_sph', hermi=1, kpts=adapted_kptjs)
            for k, ji in enumerate(adapted_ji_idx):
                ovlp[k] = lib.pack_tril(ovlp[k])
        else:
            aosym = 's1'
            nao_pair = nao**2

        mem_now = lib.current_memory()[0]
        log.debug2('memory = %s', mem_now)
        max_memory = max(2000, mydf.max_memory-mem_now)
        # nkptj for 3c-coulomb arrays plus 1 Lpq array
        buflen = min(max(int(max_memory*.6*1e6/16/naux/(nkptj+1)), 1), nao_pair)
        shranges = _guess_shell_ranges(cell, buflen, aosym)
        buflen = max([x[2] for x in shranges])
        # +1 for a pqkbuf
        if aosym == 's2':
            Gblksize = max(16, int(max_memory*.2*1e6/16/buflen/(nkptj+1)))
        else:
            Gblksize = max(16, int(max_memory*.4*1e6/16/buflen/(nkptj+1)))
        Gblksize = min(Gblksize, ngs, 16384)
        pqkRbuf = numpy.empty(buflen*Gblksize)
        pqkIbuf = numpy.empty(buflen*Gblksize)
        # buf for ft_aopair
        buf = numpy.zeros((nkptj,buflen*Gblksize), dtype=numpy.complex128)
        naux0 = j2c[uniq_kptji_id][1].shape[0]

        col1 = 0
        for istep, sh_range in enumerate(shranges):
            log.debug1('int3c2e [%d/%d], AO [%d:%d], ncol = %d', \
                       istep+1, len(shranges), *sh_range)
            bstart, bend, ncol = sh_range
            col0, col1 = col1, col1+ncol
            j3cR = []
            j3cI = []
            for k, idx in enumerate(adapted_ji_idx):
                v = fuse(numpy.asarray(feri['j3c/%d'%idx][:,col0:col1]))
<<<<<<< HEAD

                if mydf.metric is not None: # split fitting
                    if mydf.approx_sr_level == 0:
                        Lpq = numpy.asarray(feri['Lpq/%d'%idx][:,col0:col1])
                    elif aosym == 's2':
                        Lpq = numpy.asarray(feri['Lpq/0'][:,col0:col1])
                    else:
                        Lpq = numpy.asarray(Lpq_fake[:,col0:col1])
                    lib.dot(j2c[uniq_kptji_id], Lpq, -.5, v, 1)

=======
>>>>>>> 7dcd8e38
                if is_zero(kpt):
                    for i, c in enumerate(vbar):
                        if c != 0:
                            v[i] -= c * ovlp[k][col0:col1]
                j3cR.append(numpy.asarray(v.real, order='C'))
                if is_zero(kpt) and gamma_point(adapted_kptjs[k]):
                    j3cI.append(None)
                else:
                    j3cI.append(numpy.asarray(v.imag, order='C'))
            v = None

            if aosym == 's2':
                shls_slice = (bstart, bend, 0, bend)
                for p0, p1 in lib.prange(0, ngs, Gblksize):
                    ft_ao._ft_aopair_kpts(cell, Gv[p0:p1], shls_slice, aosym,
                                          b, gxyz[p0:p1], Gvbase, kpt,
                                          adapted_kptjs, out=buf)
                    nG = p1 - p0
                    for k, ji in enumerate(adapted_ji_idx):
                        aoao = numpy.ndarray((nG,ncol), dtype=numpy.complex128,
                                             order='F', buffer=buf[k])
                        pqkR = numpy.ndarray((ncol,nG), buffer=pqkRbuf)
                        pqkI = numpy.ndarray((ncol,nG), buffer=pqkIbuf)
                        pqkR[:] = aoao.real.T
                        pqkI[:] = aoao.imag.T
                        aoao[:] = 0
                        lib.dot(kLR[p0:p1].T, pqkR.T, -1, j3cR[k], 1)
                        lib.dot(kLI[p0:p1].T, pqkI.T, -1, j3cR[k], 1)
                        if not (is_zero(kpt) and gamma_point(adapted_kptjs[k])):
                            lib.dot(kLR[p0:p1].T, pqkI.T, -1, j3cI[k], 1)
                            lib.dot(kLI[p0:p1].T, pqkR.T,  1, j3cI[k], 1)
            else:
                shls_slice = (bstart, bend, 0, cell.nbas)
                ni = ncol // nao
                for p0, p1 in lib.prange(0, ngs, Gblksize):
                    ft_ao._ft_aopair_kpts(cell, Gv[p0:p1], shls_slice, aosym,
                                          b, gxyz[p0:p1], Gvbase, kpt,
                                          adapted_kptjs, out=buf)
                    nG = p1 - p0
                    for k, ji in enumerate(adapted_ji_idx):
                        aoao = numpy.ndarray((nG,ni,nao), dtype=numpy.complex128,
                                             order='F', buffer=buf[k])
                        pqkR = numpy.ndarray((ni,nao,nG), buffer=pqkRbuf)
                        pqkI = numpy.ndarray((ni,nao,nG), buffer=pqkIbuf)
                        pqkR[:] = aoao.real.transpose(1,2,0)
                        pqkI[:] = aoao.imag.transpose(1,2,0)
                        aoao[:] = 0
                        pqkR = pqkR.reshape(-1,nG)
                        pqkI = pqkI.reshape(-1,nG)
                        zdotCN(kLR[p0:p1].T, kLI[p0:p1].T, pqkR.T, pqkI.T,
                               -1, j3cR[k], j3cI[k], 1)

            for k, ji in enumerate(adapted_ji_idx):
<<<<<<< HEAD
                if mydf.metric is None:
                    if is_zero(kpt) and gamma_point(adapted_kptjs[k]):
                        v = j3cR[k]
                    else:
                        v = j3cR[k] + j3cI[k] * 1j
                    if j2c[uniq_kptji_id][0] == 'CD':
                        v = scipy.linalg.solve_triangular(j2c[uniq_kptji_id][1], v,
                                                          lower=True, overwrite_b=True)
                    else:
                        v = lib.dot(j2c[uniq_kptji_id][1], v)
                    save('j3c/%d'%ji, v, col0, col1)
                else: # split fitting
                    if is_zero(kpt) and gamma_point(adapted_kptjs[k]):
                        save('j3c/%d'%ji, j3cR[k], col0, col1)
                    else:
                        save('j3c/%d'%ji, j3cR[k]+j3cI[k]*1j, col0, col1)

            if mydf.metric is None:
                nrow = j2c[uniq_kptji_id][1].shape[0]
            else:
                nrow = naux
            for k, ji in enumerate(adapted_ji_idx):
                v = feri['j3c/%d'%ji][:nrow]
=======
                if is_zero(kpt) and gamma_point(adapted_kptjs[k]):
                    v = j3cR[k]
                else:
                    v = j3cR[k] + j3cI[k] * 1j
                if j2c[uniq_kptji_id][0] == 'CD':
                    v = scipy.linalg.solve_triangular(j2c[uniq_kptji_id][1], v,
                                                      lower=True, overwrite_b=True)
                else:
                    v = lib.dot(j2c[uniq_kptji_id][1], v)
                feri['j3c/%d'%ji][:naux0,col0:col1] = v

            for k, ji in enumerate(adapted_ji_idx):
                v = feri['j3c/%d'%ji][:naux0]
>>>>>>> 7dcd8e38
                del(feri['j3c/%d'%ji])
                feri['j3c/%d'%k] = v

    for k, kpt in enumerate(uniq_kpts):
        make_kpt(k)

    feri.close()


class MDF(df.DF):
    '''Gaussian and planewaves mixed density fitting
    '''
    _make_j3c = _make_j3c

    def get_jk(self, dm, hermi=1, kpts=None, kpt_band=None,
               with_j=True, with_k=True, exxdiv='ewald'):
        if kpts is None:
            if numpy.all(self.kpts == 0):
                # Gamma-point calculation by default
                kpts = numpy.zeros(3)
            else:
                kpts = self.kpts
        kpts = numpy.asarray(kpts)

        if kpts.shape == (3,):
            return mdf_jk.get_jk(self, dm, hermi, kpts, kpt_band, with_j,
                                 with_k, exxdiv)

        vj = vk = None
        if with_k:
            vk = mdf_jk.get_k_kpts(self, dm, hermi, kpts, kpt_band, exxdiv)
        if with_j:
            vj = mdf_jk.get_j_kpts(self, dm, hermi, kpts, kpt_band)
        return vj, vk

    get_eri = get_ao_eri = mdf_ao2mo.get_eri
    ao2mo = get_mo_eri = mdf_ao2mo.general

    def update_mp(self):
        pass

    def update_cc(self):
        pass

    def update(self):
        pass

################################################################################
# With this function to mimic the molecular DF.loop function, the pbc gamma
# point DF object can be used in the molecular code
    def loop(self):
        raise RuntimeError('MDF method does not support the symmetric-DF interface')<|MERGE_RESOLUTION|>--- conflicted
+++ resolved
@@ -22,146 +22,6 @@
 from pyscf.pbc.df.df_jk import zdotNN, zdotCN, zdotNC, is_zero, gamma_point
 from pyscf.pbc.df import mdf_jk
 from pyscf.pbc.df import mdf_ao2mo
-<<<<<<< HEAD
-from pyscf.pbc.df.df import estimate_eta, make_modrho_basis, fuse_auxcell, \
-        unique, _load3c
-from pyscf.pbc.df.df_jk import zdotNN, zdotCN, zdotNC, is_zero, gamma_point
-
-
-LINEAR_DEP_THR = 1e-9
-
-class MDF(df.DF):
-    '''Gaussian and planewaves mixed density fitting
-    '''
-    def __init__(self, cell, kpts=numpy.zeros((1,3))):
-        self.metric = None  # 'T', 'S', 'J' for split fitting
-        # approximate short range fitting level
-        # 0: no approximation;  1: (FIXME) gamma point for k-points;
-        # 2: non-pbc approximation;  3: atomic approximation
-        self.approx_sr_level = 0
-        self.charge_constraint = False  # To adpat to pyscf.df.mdf module
-        df.DF.__init__(self, cell, kpts)
-
-    def dump_flags(self):
-        df.DF.dump_flags(self)
-        logger.info(self, 'metric = %s', self.metric)
-        logger.info(self, 'approx_sr_level = %s', self.approx_sr_level)
-
-    def build(self, j_only=False, with_j3c=True):
-        log = logger.Logger(self.stdout, self.verbose)
-        t1 = (time.clock(), time.time())
-        self.dump_flags()
-
-        self.auxcell = make_modrho_basis(self.cell, self.auxbasis, self.eta)
-
-        self._j_only = j_only
-        if j_only:
-            kptij_lst = numpy.hstack((self.kpts,self.kpts)).reshape(-1,2,3)
-        else:
-            kptij_lst = [(ki, self.kpts[j])
-                         for i, ki in enumerate(self.kpts) for j in range(i+1)]
-            kptij_lst = numpy.asarray(kptij_lst)
-
-        if not isinstance(self._cderi, str):
-            if isinstance(self._cderi_file, str):
-                self._cderi = self._cderi_file
-            else:
-                self._cderi = self._cderi_file.name
-
-        if with_j3c:
-            if self.metric is not None:
-                if self.approx_sr_level == 0:
-                    build_Lpq_pbc(self, self.auxcell, kptij_lst)
-                elif self.approx_sr_level == 1:
-                    build_Lpq_pbc(self, self.auxcell, numpy.zeros((1,2,3)))
-                elif self.approx_sr_level == 2:
-                    build_Lpq_nonpbc(self, self.auxcell)
-                elif self.approx_sr_level == 3:
-                    build_Lpq_1c_approx(self, self.auxcell)
-                t1 = log.timer_debug1('Lpq', *t1)
-
-            _make_j3c(self, self.cell, self.auxcell, kptij_lst)
-            t1 = log.timer_debug1('j3c', *t1)
-        return self
-
-    def load_Lpq(self, kpti_kptj=numpy.zeros((2,3))):
-        with h5py.File(self._cderi, 'r') as f:
-            if self.approx_sr_level == 0:
-                return _load3c(self._cderi, 'Lpq', kpti_kptj)
-            else:
-                kpti, kptj = kpti_kptj
-                if is_zero(kpti-kptj):
-                    return pyscf.df.addons.load(self._cderi, 'Lpq/0')
-                else:
-                    # See _fake_Lpq_kpts
-                    return pyscf.df.addons.load(self._cderi, 'Lpq/1')
-
-    def load_j3c(self, kpti_kptj=numpy.zeros((2,3))):
-        return _load3c(self._cderi, 'j3c', kpti_kptj)
-
-    def sr_loop(self, kpti_kptj=numpy.zeros((2,3)), max_memory=2000,
-                compact=True, blksize=None):
-        '''Short range part'''
-        kpti, kptj = kpti_kptj
-        unpack = is_zero(kpti-kptj) and not compact
-        is_real = is_zero(kpti_kptj)
-        nao = self.cell.nao_nr()
-        if blksize is None:
-            if is_real:
-                if unpack:
-                    blksize = max_memory*1e6/8/(nao*(nao+1)//2+nao**2*2)
-                else:
-                    blksize = max_memory*1e6/8/(nao*(nao+1)*2)
-            else:
-                blksize = max_memory*1e6/16/(nao**2*3)
-            blksize = max(16, min(int(blksize), self.blockdim))
-            logger.debug2(self, 'max_memory %d MB, blksize %d', max_memory, blksize)
-
-        if unpack:
-            buf = numpy.empty((blksize,nao*(nao+1)//2))
-        def load(Lpq, b0, b1, bufR, bufI):
-            Lpq = numpy.asarray(Lpq[b0:b1])
-            if is_real:
-                if unpack:
-                    LpqR = lib.unpack_tril(Lpq, out=bufR).reshape(-1,nao**2)
-                else:
-                    LpqR = Lpq
-                LpqI = numpy.zeros_like(LpqR)
-            else:
-                shape = Lpq.shape
-                if unpack:
-                    tmp = numpy.ndarray(shape, buffer=buf)
-                    tmp[:] = Lpq.real
-                    LpqR = lib.unpack_tril(tmp, out=bufR).reshape(-1,nao**2)
-                    tmp[:] = Lpq.imag
-                    LpqI = lib.unpack_tril(tmp, lib.ANTIHERMI, out=bufI).reshape(-1,nao**2)
-                else:
-                    LpqR = numpy.ndarray(shape, buffer=bufR)
-                    LpqR[:] = Lpq.real
-                    LpqI = numpy.ndarray(shape, buffer=bufI)
-                    LpqI[:] = Lpq.imag
-            return LpqR, LpqI
-
-        LpqR = LpqI = j3cR = j3cI = None
-        with self.load_Lpq(kpti_kptj) as Lpq:
-            naux = Lpq.shape[0]
-            with self.load_j3c(kpti_kptj) as j3c:
-                for b0, b1 in lib.prange(0, naux, blksize):
-                    LpqR, LpqI = load(Lpq, b0, b1, LpqR, LpqI)
-                    j3cR, j3cI = load(j3c, b0, b1, j3cR, j3cI)
-                    yield LpqR, LpqI, j3cR, j3cI
-
-    def get_jk(self, dm, hermi=1, kpts=None, kpt_band=None,
-               with_j=True, with_k=True, exxdiv='ewald'):
-        if kpts is None:
-            if numpy.all(self.kpts == 0):
-                # Gamma-point calculation by default
-                kpts = numpy.zeros(3)
-            else:
-                kpts = self.kpts
-        kpts = numpy.asarray(kpts)
-=======
->>>>>>> 7dcd8e38
 
 
 LINEAR_DEP_THR = 1e-9
@@ -173,14 +33,8 @@
     log = logger.Logger(mydf.stdout, mydf.verbose)
     max_memory = max(2000, mydf.max_memory-lib.current_memory()[0])
     fused_cell, fuse = fuse_auxcell(mydf, mydf.auxcell)
-<<<<<<< HEAD
-    if mydf.metric is None or mydf.metric.upper() != 'J':
-        outcore.aux_e2(cell, fused_cell, mydf._cderi, 'cint3c2e_sph',
-                       kptij_lst=kptij_lst, dataname='j3c', max_memory=max_memory)
-=======
     outcore.aux_e2(cell, fused_cell, mydf._cderi, 'cint3c2e_sph',
                    kptij_lst=kptij_lst, dataname='j3c', max_memory=max_memory)
->>>>>>> 7dcd8e38
     t1 = log.timer_debug1('3c2e', *t1)
 
     nao = cell.nao_nr()
@@ -217,19 +71,6 @@
             j2cR, j2cI = zdotCN(kLR.T, kLI.T, kLR, kLI)
             j2c[k] -= j2cR + j2cI * 1j
 
-<<<<<<< HEAD
-        if mydf.metric is None:  # single Coulomb-metric
-            try:
-                j2c[k] = ('CD', scipy.linalg.cholesky(j2c[k], lower=True))
-            except scipy.linalg.LinAlgError:
-                w, v = scipy.linalg.eigh(j2c[k])
-                log.debug2('metric linear dependency for kpt %s', k)
-                log.debug2('cond = %.4g, drop %d bfns',
-                           w[0]/w[-1], numpy.count_nonzero(w<LINEAR_DEP_THR))
-                v = v[:,w>LINEAR_DEP_THR].T.conj()
-                v /= numpy.sqrt(w[w>LINEAR_DEP_THR]).reshape(-1,1)
-                j2c[k] = ('eig', v)
-=======
         try:
             j2c[k] = ('CD', scipy.linalg.cholesky(j2c[k], lower=True))
         except scipy.linalg.LinAlgError:
@@ -240,7 +81,6 @@
             v = v[:,w>LINEAR_DEP_THR].T.conj()
             v /= numpy.sqrt(w[w>LINEAR_DEP_THR]).reshape(-1,1)
             j2c[k] = ('eig', v)
->>>>>>> 7dcd8e38
 
         kLR *= coulG.reshape(-1,1)
         kLI *= coulG.reshape(-1,1)
@@ -251,17 +91,6 @@
     feri = h5py.File(mydf._cderi)
     log.debug2('memory = %s', lib.current_memory()[0])
 
-<<<<<<< HEAD
-    # Expand approx Lpq for aosym='s1'.  The approx Lpq are all in aosym='s2' mode
-    if mydf.metric is not None and mydf.approx_sr_level > 0 and len(kptij_lst) > 1:
-        Lpq_fake = _fake_Lpq_kpts(mydf, feri, naux, nao)
-
-    def save(label, dat, col0, col1):
-        nrow = dat.shape[0]
-        feri[label][:nrow,col0:col1] = dat
-
-=======
->>>>>>> 7dcd8e38
     def make_kpt(uniq_kptji_id):  # kpt = kptj - kpti
         kpt = uniq_kpts[uniq_kptji_id]
         log.debug1('kpt = %s', kpt)
@@ -313,19 +142,6 @@
             j3cI = []
             for k, idx in enumerate(adapted_ji_idx):
                 v = fuse(numpy.asarray(feri['j3c/%d'%idx][:,col0:col1]))
-<<<<<<< HEAD
-
-                if mydf.metric is not None: # split fitting
-                    if mydf.approx_sr_level == 0:
-                        Lpq = numpy.asarray(feri['Lpq/%d'%idx][:,col0:col1])
-                    elif aosym == 's2':
-                        Lpq = numpy.asarray(feri['Lpq/0'][:,col0:col1])
-                    else:
-                        Lpq = numpy.asarray(Lpq_fake[:,col0:col1])
-                    lib.dot(j2c[uniq_kptji_id], Lpq, -.5, v, 1)
-
-=======
->>>>>>> 7dcd8e38
                 if is_zero(kpt):
                     for i, c in enumerate(vbar):
                         if c != 0:
@@ -379,31 +195,6 @@
                                -1, j3cR[k], j3cI[k], 1)
 
             for k, ji in enumerate(adapted_ji_idx):
-<<<<<<< HEAD
-                if mydf.metric is None:
-                    if is_zero(kpt) and gamma_point(adapted_kptjs[k]):
-                        v = j3cR[k]
-                    else:
-                        v = j3cR[k] + j3cI[k] * 1j
-                    if j2c[uniq_kptji_id][0] == 'CD':
-                        v = scipy.linalg.solve_triangular(j2c[uniq_kptji_id][1], v,
-                                                          lower=True, overwrite_b=True)
-                    else:
-                        v = lib.dot(j2c[uniq_kptji_id][1], v)
-                    save('j3c/%d'%ji, v, col0, col1)
-                else: # split fitting
-                    if is_zero(kpt) and gamma_point(adapted_kptjs[k]):
-                        save('j3c/%d'%ji, j3cR[k], col0, col1)
-                    else:
-                        save('j3c/%d'%ji, j3cR[k]+j3cI[k]*1j, col0, col1)
-
-            if mydf.metric is None:
-                nrow = j2c[uniq_kptji_id][1].shape[0]
-            else:
-                nrow = naux
-            for k, ji in enumerate(adapted_ji_idx):
-                v = feri['j3c/%d'%ji][:nrow]
-=======
                 if is_zero(kpt) and gamma_point(adapted_kptjs[k]):
                     v = j3cR[k]
                 else:
@@ -417,7 +208,6 @@
 
             for k, ji in enumerate(adapted_ji_idx):
                 v = feri['j3c/%d'%ji][:naux0]
->>>>>>> 7dcd8e38
                 del(feri['j3c/%d'%ji])
                 feri['j3c/%d'%k] = v
 
