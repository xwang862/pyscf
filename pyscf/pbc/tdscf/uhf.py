#!/usr/bin/env python
# Copyright 2014-2018 The PySCF Developers. All Rights Reserved.
#
# Licensed under the Apache License, Version 2.0 (the "License");
# you may not use this file except in compliance with the License.
# You may obtain a copy of the License at
#
#     http://www.apache.org/licenses/LICENSE-2.0
#
# Unless required by applicable law or agreed to in writing, software
# distributed under the License is distributed on an "AS IS" BASIS,
# WITHOUT WARRANTIES OR CONDITIONS OF ANY KIND, either express or implied.
# See the License for the specific language governing permissions and
# limitations under the License.
#
# Author: Qiming Sun <osirpt.sun@gmail.com>
#

from functools import reduce
import numpy
from pyscf import lib
from pyscf.lib import logger
from pyscf.ao2mo import _ao2mo
from pyscf.tdscf import uhf
from pyscf.scf import uhf_symm
from pyscf.pbc.tdscf.rhf import _get_e_ia
from pyscf.pbc.scf.newton_ah import _gen_uhf_response
from pyscf import __config__

REAL_EIG_THRESHOLD = getattr(__config__, 'pbc_tdscf_uhf_TDDFT_pick_eig_threshold', 1e-3)
POSTIVE_EIG_THRESHOLD = getattr(__config__, 'pbc_tdscf_uhf_TDDFT_positive_eig_threshold', 1e-3)

class TDA(uhf.TDA):

    conv_tol = getattr(__config__, 'pbc_tdscf_rhf_TDA_conv_tol', 1e-6)

    def __init__(self, mf):
        from pyscf.pbc import scf
        assert(isinstance(mf, scf.khf.KSCF))
        self.cell = mf.cell
        uhf.TDA.__init__(self, mf)
        from pyscf.pbc.df.df_ao2mo import warn_pbc2d_eri
        warn_pbc2d_eri(mf)

    def get_vind(self, mf):
        '''Compute Ax'''
        singlet = self.singlet
        cell = mf.cell
        kpts = mf.kpts

        mo_coeff = mf.mo_coeff
        mo_energy = mf.mo_energy
        mo_occ = mf.mo_occ
        nkpts = len(mo_occ)
        nao, nmo = mo_coeff[0][0].shape
        occidxa = [numpy.where(mo_occ[0][k]> 0)[0] for k in range(nkpts)]
        occidxb = [numpy.where(mo_occ[1][k]> 0)[0] for k in range(nkpts)]
        viridxa = [numpy.where(mo_occ[0][k]==0)[0] for k in range(nkpts)]
        viridxb = [numpy.where(mo_occ[1][k]==0)[0] for k in range(nkpts)]
        orboa = [mo_coeff[0][k][:,occidxa[k]] for k in range(nkpts)]
        orbob = [mo_coeff[1][k][:,occidxb[k]] for k in range(nkpts)]
        orbva = [mo_coeff[0][k][:,viridxa[k]] for k in range(nkpts)]
        orbvb = [mo_coeff[1][k][:,viridxb[k]] for k in range(nkpts)]

        e_ia_a = _get_e_ia(mo_energy[0], mo_occ[0])
        e_ia_b = _get_e_ia(mo_energy[1], mo_occ[1])
        hdiag = numpy.hstack([x.ravel() for x in (e_ia_a + e_ia_b)])
        tot_x_a = sum(x.size for x in e_ia_a)
        tot_x_b = sum(x.size for x in e_ia_b)

        mem_now = lib.current_memory()[0]
        max_memory = max(2000, self.max_memory*.8-mem_now)
        vresp = _gen_uhf_response(mf, hermi=0, max_memory=max_memory)

        def vind(zs):
            nz = len(zs)
            zs = [_unpack(z, mo_occ) for z in zs]
            dmov = numpy.empty((2,nz,nkpts,nao,nao), dtype=numpy.complex128)
            for i in range(nz):
                dm1a, dm1b = zs[i]
                for k in range(nkpts):
                    dmov[0,i,k] = reduce(numpy.dot, (orboa[k], dm1a[k], orbva[k].conj().T))
                    dmov[1,i,k] = reduce(numpy.dot, (orbob[k], dm1b[k], orbvb[k].conj().T))

<<<<<<< HEAD
            with lib.temporary_env(mf, exxdiv=None):
                v1ao = vresp(dmvo)
=======
            dmov = dmov.reshape(2*nz,nkpts,nao,nao)
            v1ao = vresp(dmov)
            v1ao = v1ao.reshape(2,nz,nkpts,nao,nao)
>>>>>>> 926faa23
            v1s = []
            for i in range(nz):
                dm1a, dm1b = zs[i]
                v1as = []
                v1bs = []
                for k in range(nkpts):
                    v1a = reduce(numpy.dot, (orboa[k].conj().T, v1ao[0,i,k], orbva[k]))
                    v1b = reduce(numpy.dot, (orbob[k].conj().T, v1ao[1,i,k], orbvb[k]))
                    v1a += e_ia_a[k] * dm1a[k]
                    v1b += e_ia_b[k] * dm1b[k]
                    v1as.append(v1a.ravel())
                    v1bs.append(v1b.ravel())
                v1s += v1as + v1bs
            return numpy.hstack(v1s).reshape(nz,-1)

        return vind, hdiag

    def init_guess(self, mf, nstates=None):
        if nstates is None: nstates = self.nstates

        mo_energy = mf.mo_energy
        mo_occ = mf.mo_occ
        e_ia_a = _get_e_ia(mo_energy[0], mo_occ[0])
        e_ia_b = _get_e_ia(mo_energy[1], mo_occ[1])
        e_ia = numpy.hstack([x.ravel() for x in (e_ia_a + e_ia_b)])
        nov = e_ia.size
        nroot = min(nstates, nov)
        x0 = numpy.zeros((nroot, nov))
        idx = numpy.argsort(e_ia)
        for i in range(nroot):
            x0[i,idx[i]] = 1  # lowest excitations
        return x0

    def kernel(self, x0=None):
        '''TDA diagonalization solver
        '''
        self.check_sanity()
        self.dump_flags()

        vind, hdiag = self.get_vind(self._scf)
        precond = self.get_precond(hdiag)
        if x0 is None:
            x0 = self.init_guess(self._scf, self.nstates)

        self.converged, self.e, x1 = \
                lib.davidson1(vind, x0, precond,
                              tol=self.conv_tol,
                              nroots=self.nstates, lindep=self.lindep,
                              max_space=self.max_space,
                              verbose=self.verbose)

        mo_occ = self._scf.mo_occ
        tot_x_a = sum((occ>0).sum()*(occ==0).sum() for occ in mo_occ[0])
        self.xy = [(_unpack(xi, mo_occ),  # (X_alpha, X_beta)
                    (0, 0))  # (Y_alpha, Y_beta)
                   for xi in x1]
        #TODO: analyze CIS wfn point group symmetry
        return self.e, self.xy
CIS = TDA


class TDHF(TDA):
    def get_vind(self, mf):
        singlet = self.singlet
        cell = mf.cell
        kpts = mf.kpts

        mo_coeff = mf.mo_coeff
        mo_energy = mf.mo_energy
        mo_occ = mf.mo_occ
        nkpts = len(mo_occ)
        nao, nmo = mo_coeff[0][0].shape
        occidxa = [numpy.where(mo_occ[0][k]> 0)[0] for k in range(nkpts)]
        occidxb = [numpy.where(mo_occ[1][k]> 0)[0] for k in range(nkpts)]
        viridxa = [numpy.where(mo_occ[0][k]==0)[0] for k in range(nkpts)]
        viridxb = [numpy.where(mo_occ[1][k]==0)[0] for k in range(nkpts)]
        orboa = [mo_coeff[0][k][:,occidxa[k]] for k in range(nkpts)]
        orbob = [mo_coeff[1][k][:,occidxb[k]] for k in range(nkpts)]
        orbva = [mo_coeff[0][k][:,viridxa[k]] for k in range(nkpts)]
        orbvb = [mo_coeff[1][k][:,viridxb[k]] for k in range(nkpts)]

        e_ia_a = _get_e_ia(mo_energy[0], mo_occ[0])
        e_ia_b = _get_e_ia(mo_energy[1], mo_occ[1])
        hdiag = numpy.hstack([x.ravel() for x in (e_ia_a + e_ia_b)])
        hdiag = numpy.hstack((hdiag, hdiag))
        tot_x_a = sum(x.size for x in e_ia_a)
        tot_x_b = sum(x.size for x in e_ia_b)
        tot_x = tot_x_a + tot_x_b

        mem_now = lib.current_memory()[0]
        max_memory = max(2000, self.max_memory*.8-mem_now)
        vresp = _gen_uhf_response(mf, hermi=0, max_memory=max_memory)

        def vind(xys):
            nz = len(xys)
            x1s = [_unpack(x[:tot_x], mo_occ) for x in xys]
            y1s = [_unpack(x[tot_x:], mo_occ) for x in xys]
            dmov = numpy.empty((2,nz,nkpts,nao,nao), dtype=numpy.complex128)
            for i in range(nz):
                xa, xb = x1s[i]
                ya, yb = y1s[i]
                for k in range(nkpts):
<<<<<<< HEAD
                    dmx = reduce(numpy.dot, (orbva[k], xa[k], orboa[k].T.conj()))
                    dmy = reduce(numpy.dot, (orboa[k], ya[k].T, orbva[k].T.conj()))
                    dmvo[0,i,k] = dmx + dmy  # AX + BY
                    dmx = reduce(numpy.dot, (orbvb[k], xb[k], orbob[k].T.conj()))
                    dmy = reduce(numpy.dot, (orbob[k], yb[k].T, orbvb[k].T.conj()))
                    dmvo[1,i,k] = dmx + dmy  # AX + BY

            with lib.temporary_env(mf, exxdiv=None):
                v1ao = vresp(dmvo)
=======
                    dmx = reduce(numpy.dot, (orboa[k], xa[k]  , orbva[k].conj().T))
                    dmy = reduce(numpy.dot, (orbva[k], ya[k].T, orboa[k].conj().T))
                    dmov[0,i,k] = dmx + dmy  # AX + BY
                    dmx = reduce(numpy.dot, (orbob[k], xb[k]  , orbvb[k].conj().T))
                    dmy = reduce(numpy.dot, (orbvb[k], yb[k].T, orbob[k].conj().T))
                    dmov[1,i,k] = dmx + dmy  # AX + BY

            dmov = dmov.reshape(2*nz,nkpts,nao,nao)
            v1ao = vresp(dmov)
            v1ao = v1ao.reshape(2,nz,nkpts,nao,nao)
>>>>>>> 926faa23
            v1s = []
            for i in range(nz):
                xa, xb = x1s[i]
                ya, yb = y1s[i]
                v1xsa = []
                v1xsb = []
                v1ysa = []
                v1ysb = []
                for k in range(nkpts):
                    v1xa = reduce(numpy.dot, (orboa[k].conj().T, v1ao[0,i,k], orbva[k]))
                    v1xb = reduce(numpy.dot, (orbob[k].conj().T, v1ao[1,i,k], orbvb[k]))
                    v1ya = reduce(numpy.dot, (orbva[k].conj().T, v1ao[0,i,k], orboa[k])).T
                    v1yb = reduce(numpy.dot, (orbvb[k].conj().T, v1ao[1,i,k], orbob[k])).T
                    v1xa+= e_ia_a[k] * xa[k]
                    v1xb+= e_ia_b[k] * xb[k]
                    v1ya+= e_ia_a[k] * ya[k]
                    v1yb+= e_ia_b[k] * yb[k]
                    v1xsa.append(v1xa.ravel())
                    v1xsb.append(v1xb.ravel())
                    v1ysa.append(-v1ya.ravel())
                    v1ysb.append(-v1yb.ravel())
                v1s += v1xsa + v1xsb + v1ysa + v1ysb
            return numpy.hstack(v1s).reshape(nz,-1)

        return vind, hdiag

    def init_guess(self, mf, nstates=None, wfnsym=None):
        x0 = TDA.init_guess(self, mf, nstates)
        y0 = numpy.zeros_like(x0)
        return numpy.hstack((x0,y0))

    def kernel(self, x0=None):
        '''TDHF diagonalization with non-Hermitian eigenvalue solver
        '''
        self.check_sanity()
        self.dump_flags()

        vind, hdiag = self.get_vind(self._scf)
        precond = self.get_precond(hdiag)
        if x0 is None:
            x0 = self.init_guess(self._scf, self.nstates)

        # We only need positive eigenvalues
        def pickeig(w, v, nroots, envs):
            realidx = numpy.where((abs(w.imag) < REAL_EIG_THRESHOLD) &
                                  (w.real > POSTIVE_EIG_THRESHOLD))[0]
            return lib.linalg_helper._eigs_cmplx2real(w, v, realidx)

        self.converged, w, x1 = \
                lib.davidson_nosym1(vind, x0, precond,
                                    tol=self.conv_tol,
                                    nroots=self.nstates, lindep=self.lindep,
                                    max_space=self.max_space, pick=pickeig,
                                    verbose=self.verbose)

        mo_occ = self._scf.mo_occ
        e = []
        xy = []
        for i, z in enumerate(x1):
            xs, ys = z.reshape(2,-1)
            norm = lib.norm(xs)**2 - lib.norm(ys)**2
            if norm > 0:
                norm = 1/numpy.sqrt(norm)
                xs *= norm
                ys *= norm
                e.append(w[i])
                xy.append((_unpack(xs, mo_occ), _unpack(ys, mo_occ)))
        self.e = numpy.array(e)
        self.xy = xy
        return self.e, self.xy
RPA = TDHF

def _unpack(vo, mo_occ):
    za = []
    zb = []
    p1 = 0
    for k, occ in enumerate(mo_occ[0]):
        no = numpy.count_nonzero(occ > 0)
        nv = occ.size - no
        p0, p1 = p1, p1 + no * nv
        za.append(vo[p0:p1].reshape(no,nv))

    for k, occ in enumerate(mo_occ[1]):
        no = numpy.count_nonzero(occ > 0)
        nv = occ.size - no
        p0, p1 = p1, p1 + no * nv
        zb.append(vo[p0:p1].reshape(no,nv))
    return za, zb


if __name__ == '__main__':
    from pyscf.pbc import gto
    from pyscf.pbc import scf
    from pyscf.pbc import df
    cell = gto.Cell()
    cell.unit = 'B'
    cell.atom = '''
    C  0.          0.          0.        
    C  1.68506879  1.68506879  1.68506879
    '''
    cell.a = '''
    0.          3.37013758  3.37013758
    3.37013758  0.          3.37013758
    3.37013758  3.37013758  0.
    '''

    cell.basis = 'gth-szv'
    cell.pseudo = 'gth-pade'
    cell.mesh = [37]*3
    cell.build()
    mf = scf.KUHF(cell, cell.make_kpts([2,1,1])).set(exxdiv=None)
#    mf.with_df = df.DF(cell, cell.make_kpts([2,1,1]))
#    mf.with_df.auxbasis = 'weigend'
#    mf.with_df._cderi = 'eri3d-df.h5'
#    mf.with_df.build(with_j3c=False)
    mf.run()

    td = TDA(mf)
    td.verbose = 5
    td.nstates = 5
    print(td.kernel()[0] * 27.2114)

    td = TDHF(mf)
    td.verbose = 5
    td.nstates = 5
    print(td.kernel()[0] * 27.2114)

    cell.spin = 2
    mf = scf.KUHF(cell, cell.make_kpts([2,1,1])).set(exxdiv=None)
    mf.run()

    td = TDA(mf)
    td.verbose = 5
    td.nstates = 5
    print(td.kernel()[0] * 27.2114)

    td = TDHF(mf)
    td.verbose = 5
    td.nstates = 5
    print(td.kernel()[0] * 27.2114)<|MERGE_RESOLUTION|>--- conflicted
+++ resolved
@@ -82,14 +82,11 @@
                     dmov[0,i,k] = reduce(numpy.dot, (orboa[k], dm1a[k], orbva[k].conj().T))
                     dmov[1,i,k] = reduce(numpy.dot, (orbob[k], dm1b[k], orbvb[k].conj().T))
 
-<<<<<<< HEAD
             with lib.temporary_env(mf, exxdiv=None):
-                v1ao = vresp(dmvo)
-=======
-            dmov = dmov.reshape(2*nz,nkpts,nao,nao)
-            v1ao = vresp(dmov)
-            v1ao = v1ao.reshape(2,nz,nkpts,nao,nao)
->>>>>>> 926faa23
+                dmov = dmov.reshape(2*nz,nkpts,nao,nao)
+                v1ao = vresp(dmov)
+                v1ao = v1ao.reshape(2,nz,nkpts,nao,nao)
+
             v1s = []
             for i in range(nz):
                 dm1a, dm1b = zs[i]
@@ -192,17 +189,6 @@
                 xa, xb = x1s[i]
                 ya, yb = y1s[i]
                 for k in range(nkpts):
-<<<<<<< HEAD
-                    dmx = reduce(numpy.dot, (orbva[k], xa[k], orboa[k].T.conj()))
-                    dmy = reduce(numpy.dot, (orboa[k], ya[k].T, orbva[k].T.conj()))
-                    dmvo[0,i,k] = dmx + dmy  # AX + BY
-                    dmx = reduce(numpy.dot, (orbvb[k], xb[k], orbob[k].T.conj()))
-                    dmy = reduce(numpy.dot, (orbob[k], yb[k].T, orbvb[k].T.conj()))
-                    dmvo[1,i,k] = dmx + dmy  # AX + BY
-
-            with lib.temporary_env(mf, exxdiv=None):
-                v1ao = vresp(dmvo)
-=======
                     dmx = reduce(numpy.dot, (orboa[k], xa[k]  , orbva[k].conj().T))
                     dmy = reduce(numpy.dot, (orbva[k], ya[k].T, orboa[k].conj().T))
                     dmov[0,i,k] = dmx + dmy  # AX + BY
@@ -210,10 +196,11 @@
                     dmy = reduce(numpy.dot, (orbvb[k], yb[k].T, orbob[k].conj().T))
                     dmov[1,i,k] = dmx + dmy  # AX + BY
 
-            dmov = dmov.reshape(2*nz,nkpts,nao,nao)
-            v1ao = vresp(dmov)
-            v1ao = v1ao.reshape(2,nz,nkpts,nao,nao)
->>>>>>> 926faa23
+            with lib.temporary_env(mf, exxdiv=None):
+                dmov = dmov.reshape(2*nz,nkpts,nao,nao)
+                v1ao = vresp(dmov)
+                v1ao = v1ao.reshape(2,nz,nkpts,nao,nao)
+
             v1s = []
             for i in range(nz):
                 xa, xb = x1s[i]
