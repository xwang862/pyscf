--- conflicted
+++ resolved
@@ -2821,7 +2821,6 @@
     # EOM-EA
     myeom = EOMEA(mycc)
     imds = myeom.make_imds()
-<<<<<<< HEAD
 
     np.random.seed(1)
     r1 = np.random.rand(nvir)*1j + np.random.rand(nvir) - 0.5 - 0.5*1j
@@ -2831,18 +2830,6 @@
     r1, r2 = spin2spatial_ea(r1, r2, orbspin)
 
     vector = myeom.amplitudes_to_vector(r1, r2)
-=======
-#    orbspin = eris.orbspin
-#
-#    np.random.seed(1)
-#    r1 = np.random.rand(nvir)*1j + np.random.rand(nvir) - 0.5 - 0.5*1j
-#    r2 = np.random.rand(nocc * nvir**2)*1j + np.random.rand(nocc * nvir**2) - 0.5 - 0.5*1j
-#    r2 = r2.reshape(nocc, nvir, nvir)
-#    r1, r2 = enforce_symm_2p_spin_ea(r1, r2, orbspin)
-#    r1, r2 = spin2spatial_ea(r1, r2, orbspin)
-#
-#    vector = myeom.amplitudes_to_vector(r1, r2)
->>>>>>> ffc107c4
 #    r1x, r2x = myeom.vector_to_amplitudes(vector)
 #    print(abs(r1[0]-r1x[0]).max())
 #    print(abs(r1[1]-r1x[1]).max())
